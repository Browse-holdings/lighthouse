/**
 * @license
 * Copyright 2017 Google Inc. All Rights Reserved.
 *
 * Licensed under the Apache License, Version 2.0 (the "License");
 * you may not use this file except in compliance with the License.
 * You may obtain a copy of the License at
 *
 *      http://www.apache.org/licenses/LICENSE-2.0
 *
 * Unless required by applicable law or agreed to in writing, software
 * distributed under the License is distributed on an "AS-IS" BASIS,
 * WITHOUT WARRANTIES OR CONDITIONS OF ANY KIND, either express or implied.
 * See the License for the specific language governing permissions and
 * limitations under the License.
 */

/*
  Naming convention:

  If a variable is used for a specific component: --{component}-{property name}-{modifier}

  Both {component} and {property name} should be kebab-case. If the target is the entire page,
  use 'report' for the component. The property name should not be abbreviated. Use the
  property name the variable is intended for - if it's used for multiple, a common descriptor
  is fine (ex: 'size' for a variable applied to 'width' and 'height'). If a variable is shared
  across multiple components, either create more variables or just drop the "{component}-"
  part of the name. Append any modifiers at the end (ex: 'big', 'dark').

  For colors: --color-{hue}-{intensity}

  {intensity} is the Material Design tag - 700, A700, etc.
*/
.lh-vars {
  /* Palette using Material Design Colors
   * https://www.materialui.co/colors */
  --color-amber-50: #FFF8E1;
  --color-blue-200: #90CAF9;
  --color-blue-900: #0D47A1;
  --color-blue-A700: #2962FF;
  --color-cyan-500: #00BCD4;
  --color-gray-100: #F5F5F5;
  --color-gray-200: #E0E0E0;
  --color-gray-400: #BDBDBD;
  --color-gray-50: #FAFAFA;
  --color-gray-500: #9E9E9E;
  --color-gray-600: #757575;
  --color-gray-700: #616161;
  --color-gray-800: #424242;
  --color-gray-900: #212121;
  --color-gray: #000000;
  --color-green-700: #018642;
  --color-green: #0CCE6B;
  --color-orange-700: #D04900;
  --color-orange: #FFA400;
  --color-red-700: #EB0F00;
  --color-red: #FF4E42;
  --color-teal-600: #00897B;
  --color-white: #FFFFFF;

  /* Context-specific colors */
  --color-average-secondary: var(--color-orange-700);
  --color-average: var(--color-orange);
  --color-fail-secondary: var(--color-red-700);
  --color-fail: var(--color-red);
  --color-informative: var(--color-blue-900);
  --color-pass-secondary: var(--color-green-700);
  --color-pass: var(--color-green);
  --color-hover: var(--color-gray-50);

  /* Component variables */
  --audit-description-padding-left: calc(var(--score-icon-size) + var(--score-icon-margin-left) + var(--score-icon-margin-right));
  --audit-explanation-line-height: 16px;
  --audit-group-margin-bottom: 40px;
  --audit-group-padding-vertical: 8px;
  --audit-margin-horizontal: 5px;
  --audit-padding-vertical: 8px;
  --category-header-font-size: 20px;
  --category-padding: 40px;
  --chevron-line-stroke: var(--color-gray-600);
  --chevron-size: 12px;
  --default-padding: 12px;
  --env-item-background-color: var(--color-gray-100);
  --env-item-font-size: 28px;
  --env-item-line-height: 36px;
  --env-item-padding: 10px 0px;
  --env-name-min-width: 220px;
  --footer-padding-vertical: 16px;
  --gauge-circle-size-big: 112px;
  --gauge-circle-size: 80px;
  --gauge-label-font-size-big: 28px;
  --gauge-label-font-size: 20px;
  --gauge-label-line-height-big: 36px;
  --gauge-label-line-height: 26px;
  --gauge-percentage-font-size-big: 38px;
  --gauge-percentage-font-size: 28px;
  --gauge-wrapper-width: 148px;
  --header-line-height: 24px;
  --highlighter-background-color: var(--report-text-color);
  --icon-square-size: calc(var(--score-icon-size) * 0.88);
  --image-preview-size: 48px;
  --metric-toggle-lines-fill: #7F7F7F;
  --metrics-toggle-background-color: var(--color-gray-200);
  --plugin-badge-background-color: var(--color-white);
  --plugin-badge-size-big: calc(var(--gauge-circle-size-big) / 2.7);
  --plugin-badge-size: calc(var(--gauge-circle-size) / 2.7);
  --plugin-icon-size: 65%;
  --pwa-icon-margin: 0 6px 0 -2px;
  --pwa-icon-size: var(--topbar-logo-size);
  --report-background-color: #fff;
  --report-border-color-secondary: #ebebeb;
  --report-font-family-monospace: 'Roboto Mono', 'Menlo', 'dejavu sans mono', 'Consolas', 'Lucida Console', monospace;
  --report-font-family: Roboto, Helvetica, Arial, sans-serif;
  --report-font-size: 16px;
  --report-line-height: 24px;
  --report-min-width: 400px;
  --report-text-color-secondary: var(--color-gray-800);
  --report-text-color: var(--color-gray-900);
  --report-width: calc(60 * var(--report-font-size));
  --score-container-padding: 8px;
  --score-icon-background-size: 24px;
  --score-icon-margin-left: 4px;
  --score-icon-margin-right: 12px;
  --score-icon-margin: 0 var(--score-icon-margin-right) 0 var(--score-icon-margin-left);
  --score-icon-size: 12px;
  --scores-container-padding: 20px 0 20px 0;
  --scorescale-height: 6px;
  --scorescale-width: 18px;
  --section-padding-vertical: 12px;
  --snippet-background-color: var(--color-gray-50);
  --snippet-color: var(--color-gray-800);
  --sparkline-height: 5px;
  --stackpack-padding-horizontal: 10px;
  --sticky-header-background-color: var(--report-background-color);
  --table-higlight-background-color: hsla(0, 0%, 75%, 0.1);
  --tools-icon-color: var(--color-gray-600);
  --tools-icon-size: var(--score-icon-background-size);
  --topbar-background-color: var(--color-gray-100);
  --topbar-height: 32px;
  --topbar-logo-size: 24px;
  --topbar-padding: 0 8px;
  --toplevel-warning-padding: 22px;

  /* SVGs */
  --plugin-icon-url-dark: url('data:image/svg+xml;utf8,<svg xmlns="http://www.w3.org/2000/svg" width="24px" height="24px" viewBox="0 0 24 24" fill="%23FFFFFF"><path d="M0 0h24v24H0z" fill="none"/><path d="M20.5 11H19V7c0-1.1-.9-2-2-2h-4V3.5C13 2.12 11.88 1 10.5 1S8 2.12 8 3.5V5H4c-1.1 0-1.99.9-1.99 2v3.8H3.5c1.49 0 2.7 1.21 2.7 2.7s-1.21 2.7-2.7 2.7H2V20c0 1.1.9 2 2 2h3.8v-1.5c0-1.49 1.21-2.7 2.7-2.7 1.49 0 2.7 1.21 2.7 2.7V22H17c1.1 0 2-.9 2-2v-4h1.5c1.38 0 2.5-1.12 2.5-2.5S21.88 11 20.5 11z"/></svg>');
  --plugin-icon-url: url('data:image/svg+xml;utf8,<svg xmlns="http://www.w3.org/2000/svg" width="24px" height="24px" viewBox="0 0 24 24" fill="%23757575"><path d="M0 0h24v24H0z" fill="none"/><path d="M20.5 11H19V7c0-1.1-.9-2-2-2h-4V3.5C13 2.12 11.88 1 10.5 1S8 2.12 8 3.5V5H4c-1.1 0-1.99.9-1.99 2v3.8H3.5c1.49 0 2.7 1.21 2.7 2.7s-1.21 2.7-2.7 2.7H2V20c0 1.1.9 2 2 2h3.8v-1.5c0-1.49 1.21-2.7 2.7-2.7 1.49 0 2.7 1.21 2.7 2.7V22H17c1.1 0 2-.9 2-2v-4h1.5c1.38 0 2.5-1.12 2.5-2.5S21.88 11 20.5 11z"/></svg>');

  --pass-icon-url: url('data:image/svg+xml;utf8,<svg xmlns="http://www.w3.org/2000/svg" viewBox="0 0 48 48"><title>check</title><path fill="%23178239" d="M24 4C12.95 4 4 12.95 4 24c0 11.04 8.95 20 20 20 11.04 0 20-8.96 20-20 0-11.05-8.96-20-20-20zm-4 30L10 24l2.83-2.83L20 28.34l15.17-15.17L38 16 20 34z"/></svg>');
  --average-icon-url: url('data:image/svg+xml;utf8,<svg xmlns="http://www.w3.org/2000/svg" viewBox="0 0 48 48"><title>info</title><path fill="%23E67700" d="M24 4C12.95 4 4 12.95 4 24s8.95 20 20 20 20-8.95 20-20S35.05 4 24 4zm2 30h-4V22h4v12zm0-16h-4v-4h4v4z"/></svg>');
  --fail-icon-url: url('data:image/svg+xml;utf8,<svg xmlns="http://www.w3.org/2000/svg" viewBox="0 0 48 48"><title>warn</title><path fill="%23C7221F" d="M2 42h44L24 4 2 42zm24-6h-4v-4h4v4zm0-8h-4v-8h4v8z"/></svg>');

  --pwa-fast-reliable-gray-url: url('data:image/svg+xml;utf8,<svg xmlns="http://www.w3.org/2000/svg"><g fill="none" fill-rule="nonzero"><circle fill="%23DAE0E3" cx="12" cy="12" r="12"/><path d="M12.3 4l6.3 2.8V11c0 3.88-2.69 7.52-6.3 8.4C8.69 18.52 6 14.89 6 11V6.8L12.3 4zm-.56 12.88l3.3-5.79.04-.08c.05-.1.01-.29-.26-.29h-1.96l.56-3.92h-.56L9.6 12.52c0 .03.07-.12-.03.07-.11.2-.12.37.2.37h1.97l-.56 3.92h.56z" fill="%23FFF"/></g></svg>');
  --pwa-installable-gray-url: url('data:image/svg+xml;utf8,<svg xmlns="http://www.w3.org/2000/svg"><g fill="none" fill-rule="nonzero"><circle fill="%23DAE0E3" cx="12" cy="12" r="12"/><path d="M12 5a7 7 0 1 0 0 14 7 7 0 0 0 0-14zm3.5 7.7h-2.8v2.8h-1.4v-2.8H8.5v-1.4h2.8V8.5h1.4v2.8h2.8v1.4z" fill="%23FFF"/></g></svg>');
  --pwa-optimized-gray-url: url('data:image/svg+xml;utf8,<svg xmlns="http://www.w3.org/2000/svg"><g fill="none" fill-rule="evenodd"><rect fill="%23DAE0E3" width="24" height="24" rx="12"/><path fill="%23FFF" d="M12 15.07l3.6 2.18-.95-4.1 3.18-2.76-4.2-.36L12 6.17l-1.64 3.86-4.2.36 3.2 2.76-.96 4.1z"/><path d="M5 5h14v14H5z"/></g></svg>');

  --pwa-fast-reliable-gray-url-dark: url('data:image/svg+xml;utf8,<svg xmlns="http://www.w3.org/2000/svg"><g fill="none" fill-rule="nonzero"><circle fill="%23424242" cx="12" cy="12" r="12"/><path d="M12.3 4l6.3 2.8V11c0 3.88-2.69 7.52-6.3 8.4C8.69 18.52 6 14.89 6 11V6.8L12.3 4zm-.56 12.88l3.3-5.79.04-.08c.05-.1.01-.29-.26-.29h-1.96l.56-3.92h-.56L9.6 12.52c0 .03.07-.12-.03.07-.11.2-.12.37.2.37h1.97l-.56 3.92h.56z" fill="%23FFF"/></g></svg>');
  --pwa-installable-gray-url-dark: url('data:image/svg+xml;utf8,<svg xmlns="http://www.w3.org/2000/svg"><g fill="none" fill-rule="nonzero"><circle fill="%23424242" cx="12" cy="12" r="12"/><path d="M12 5a7 7 0 1 0 0 14 7 7 0 0 0 0-14zm3.5 7.7h-2.8v2.8h-1.4v-2.8H8.5v-1.4h2.8V8.5h1.4v2.8h2.8v1.4z" fill="%23FFF"/></g></svg>');
  --pwa-optimized-gray-url-dark: url('data:image/svg+xml;utf8,<svg xmlns="http://www.w3.org/2000/svg"><g fill="none" fill-rule="evenodd"><rect fill="%23424242" width="24" height="24" rx="12"/><path fill="%23FFF" d="M12 15.07l3.6 2.18-.95-4.1 3.18-2.76-4.2-.36L12 6.17l-1.64 3.86-4.2.36 3.2 2.76-.96 4.1z"/><path d="M5 5h14v14H5z"/></g></svg>');

  --pwa-fast-reliable-color-url: url('data:image/svg+xml;utf8,<svg xmlns="http://www.w3.org/2000/svg"><g fill-rule="nonzero" fill="none"><circle fill="%230CCE6B" cx="12" cy="12" r="12"/><path d="M12 4.3l6.3 2.8v4.2c0 3.88-2.69 7.52-6.3 8.4-3.61-.88-6.3-4.51-6.3-8.4V7.1L12 4.3zm-.56 12.88l3.3-5.79.04-.08c.05-.1.01-.29-.26-.29h-1.96l.56-3.92h-.56L9.3 12.82c0 .03.07-.12-.03.07-.11.2-.12.37.2.37h1.97l-.56 3.92h.56z" fill="%23FFF"/></g></svg>');
  --pwa-installable-color-url: url('data:image/svg+xml;utf8,<svg xmlns="http://www.w3.org/2000/svg"><g fill-rule="nonzero" fill="none"><circle fill="%230CCE6B" cx="12" cy="12" r="12"/><path d="M12 5a7 7 0 1 0 0 14 7 7 0 0 0 0-14zm3.5 7.7h-2.8v2.8h-1.4v-2.8H8.5v-1.4h2.8V8.5h1.4v2.8h2.8v1.4z" fill="%23FFF"/></g></svg>');
  --pwa-optimized-color-url: url('data:image/svg+xml;utf8,<svg xmlns="http://www.w3.org/2000/svg"><g fill="none" fill-rule="evenodd"><rect fill="%230CCE6B" width="24" height="24" rx="12"/><path d="M5 5h14v14H5z"/><path fill="%23FFF" d="M12 15.07l3.6 2.18-.95-4.1 3.18-2.76-4.2-.36L12 6.17l-1.64 3.86-4.2.36 3.2 2.76-.96 4.1z"/></g></svg>');
}

@media not print {
  .lh-vars.dark {
    /* Pallete */
    --color-gray-200: var(--color-gray-800);
    --color-gray-400: var(--color-gray-600);
    --color-gray-700: var(--color-gray-400);
    --color-gray-50: #757575;
    --color-gray-600: var(--color-gray-500);
    --color-green-700: var(--color-green);
    --color-orange-700: var(--color-orange);
    --color-red-700: var(--color-red);
    --color-teal-600: var(--color-cyan-500);

    /* Context-specific colors */
    --color-hover: rgba(0, 0, 0, 0.2);
    --color-informative: var(--color-blue-200);

    /* Component variables */
    --env-item-background-color: var(--color-gray);
    --plugin-badge-background-color: var(--color-gray-800);
    --report-background-color: var(--color-gray-900);
    --report-border-color-secondary: var(--color-gray-200);
    --report-text-color-secondary: var(--color-gray-400);
    --report-text-color: var(--color-gray-100);
    --topbar-background-color: var(--color-gray);

    /* SVGs */
    --plugin-icon-url: var(--plugin-icon-url-dark);
    --pwa-fast-reliable-gray-url: var(--pwa-fast-reliable-gray-url-dark);
    --pwa-installable-gray-url: var(--pwa-installable-gray-url-dark);
    --pwa-optimized-gray-url: var(--pwa-optimized-gray-url-dark);
  }
}

@media only screen and (max-width: 480px) {
  .lh-vars {
    --audit-group-margin-bottom: 20px;
    --category-padding: 24px;
    --env-name-min-width: 120px;
    --gauge-circle-size-big: 96px;
    --gauge-circle-size: 72px;
    --gauge-label-font-size-big: 22px;
    --gauge-label-font-size: 14px;
    --gauge-label-line-height-big: 26px;
    --gauge-label-line-height: 20px;
    --gauge-percentage-font-size-big: 34px;
    --gauge-percentage-font-size: 26px;
    --gauge-wrapper-width: 112px;
    --header-padding: 16px 0 16px 0;
    --image-preview-size: 24px;
    --plugin-icon-size: 75%;
    --pwa-icon-margin: 0 7px 0 -3px;
    --report-font-size: 14px;
    --report-line-height: 20px;
    --score-icon-margin-left: 2px;
    --score-icon-size: 10px;
    --topbar-height: 28px;
    --topbar-logo-size: 20px;
  }

  /* Not enough space to adequately show the relative savings bars. */
  .lh-sparkline {
    display: none;
  }
}

.lh-vars.lh-devtools {
  --audit-explanation-line-height: 14px;
  --audit-group-margin-bottom: 20px;
  --audit-group-padding-vertical: 12px;
  --audit-padding-vertical: 4px;
  --category-header-font-size: 16px;
  --category-padding: 12px;
  --default-padding: 12px;
  --env-name-min-width: 120px;
  --footer-padding-vertical: 8px;
  --gauge-circle-size-big: 72px;
  --gauge-circle-size: 64px;
  --gauge-label-font-size-big: 22px;
  --gauge-label-font-size: 14px;
  --gauge-label-line-height-big: 26px;
  --gauge-label-line-height: 20px;
  --gauge-percentage-font-size-big: 34px;
  --gauge-percentage-font-size: 26px;
  --gauge-wrapper-width: 97px;
  --header-line-height: 20px;
  --header-padding: 16px 0 16px 0;
  --plugin-icon-size: 75%;
  --pwa-icon-margin: 0 7px 0 -3px;
  --report-font-family-monospace: 'Menlo', 'dejavu sans mono', 'Consolas', 'Lucida Console', monospace;
  --report-font-family: '.SFNSDisplay-Regular', 'Helvetica Neue', 'Lucida Grande', sans-serif;
  --report-font-size: 12px;
  --report-line-height: 20px;
  --score-icon-margin-left: 2px;
  --score-icon-size: 10px;
  --section-padding-vertical: 8px;
}

.lh-devtools.lh-root {
  height: 100%;
}
.lh-devtools.lh-root img {
  /* Override devtools default 'min-width: 0' so svg without size in a flexbox isn't collapsed. */
  min-width: auto;
}
.lh-devtools .lh-container {
  overflow-y: scroll;
  height: calc(100% - var(--topbar-height));
}
@media print {
  .lh-devtools .lh-container {
    overflow: unset;
  }
}
.lh-devtools .lh-sticky-header {
  /* This is normally the height of the topbar, but we want it to stick to the top of our scroll container .lh-container` */
  top: 0;
}

@keyframes fadeIn {
  0% { opacity: 0;}
  100% { opacity: 0.6;}
}

.lh-root *, .lh-root *::before, .lh-root *::after {
  box-sizing: border-box;
  -webkit-font-smoothing: antialiased;
}

.lh-root {
  font-family: var(--report-font-family);
  font-size: var(--report-font-size);
  margin: 0;
  line-height: var(--report-line-height);
  background: var(--report-background-color);
  scroll-behavior: smooth;
  color: var(--report-text-color);
}

.lh-root :focus {
    outline: -webkit-focus-ring-color auto 3px;
}
.lh-root summary:focus {
    outline: none;
    box-shadow: 0 0 0 1px hsl(217, 89%, 61%);
}

.lh-root [hidden] {
  display: none !important;
}

.lh-root pre {
  margin: 0;
}

.lh-root details > summary {
  cursor: pointer;
}

.lh-container {
  /*
  Text wrapping in the report is so much FUN!
  We have a `word-break: break-word;` globally here to prevent a few common scenarios, namely
  long non-breakable text (usually URLs) found in:
    1. The footer
    2. .lh-node (outerHTML)
    3. .lh-code

  With that sorted, the next challenge is appropriate column sizing and text wrapping inside our
  .lh-details tables. Even more fun.
    * We don't want table headers ("Potential Savings (ms)") to wrap or their column values, but
    we'd be happy for the URL column to wrap if the URLs are particularly long.
    * We want the narrow columns to remain narrow, providing the most column width for URL
    * We don't want the table to extend past 100% width.
    * Long URLs in the URL column can wrap. Util.getURLDisplayName maxes them out at 64 characters,
      but they do not get any overflow:ellipsis treatment.
  */
  word-break: break-word;
}

.lh-audit-group a,
.lh-category-header__description a,
.lh-audit__description a,
.lh-footer a {
  color: var(--color-informative);
}

.lh-audit__description, .lh-audit__stackpack {
  --inner-audit-padding-right: var(--stackpack-padding-horizontal);
  padding-left: var(--audit-description-padding-left);
  padding-right: var(--inner-audit-padding-right);
  padding-top: 8px;
  padding-bottom: 8px;
}

.lh-details {
  font-size: var(--report-font-size);
  margin-top: var(--default-padding);
  margin-bottom: var(--default-padding);
  margin-left: var(--audit-description-padding-left);
  /* whatever the .lh-details side margins are */
  width: 100%;
}

.lh-details.flex .lh-code {
  max-width: 70%;
}

.lh-audit__stackpack {
  display: flex;
  align-items: center;
}

.lh-audit__stackpack__img {
  max-width: 50px;
  margin-right: var(--default-padding)
}

/* Report header */

.report-icon {
  opacity: 0.7;
}
.report-icon:hover {
  opacity: 1;
}
.report-icon[disabled] {
  opacity: 0.3;
  pointer-events: none;
}

.report-icon--print {
  background-image: url('data:image/svg+xml;utf8,<svg xmlns="http://www.w3.org/2000/svg" width="24" height="24" viewBox="0 0 24 24"><path d="M19 8H5c-1.66 0-3 1.34-3 3v6h4v4h12v-4h4v-6c0-1.66-1.34-3-3-3zm-3 11H8v-5h8v5zm3-7c-.55 0-1-.45-1-1s.45-1 1-1 1 .45 1 1-.45 1-1 1zm-1-9H6v4h12V3z"/><path fill="none" d="M0 0h24v24H0z"/></svg>');
}
.report-icon--copy {
  background-image: url('data:image/svg+xml;utf8,<svg height="24" viewBox="0 0 24 24" width="24" xmlns="http://www.w3.org/2000/svg"><path d="M0 0h24v24H0z" fill="none"/><path d="M16 1H4c-1.1 0-2 .9-2 2v14h2V3h12V1zm3 4H8c-1.1 0-2 .9-2 2v14c0 1.1.9 2 2 2h11c1.1 0 2-.9 2-2V7c0-1.1-.9-2-2-2zm0 16H8V7h11v14z"/></svg>');
}
.report-icon--open {
  background-image: url('data:image/svg+xml;utf8,<svg height="24" viewBox="0 0 24 24" width="24" xmlns="http://www.w3.org/2000/svg"><path d="M0 0h24v24H0z" fill="none"/><path d="M19 4H5c-1.11 0-2 .9-2 2v12c0 1.1.89 2 2 2h4v-2H5V8h14v10h-4v2h4c1.1 0 2-.9 2-2V6c0-1.1-.89-2-2-2zm-7 6l-4 4h3v6h2v-6h3l-4-4z"/></svg>');
}
.report-icon--download {
  background-image: url('data:image/svg+xml;utf8,<svg height="24" viewBox="0 0 24 24" width="24" xmlns="http://www.w3.org/2000/svg"><path d="M19 9h-4V3H9v6H5l7 7 7-7zM5 18v2h14v-2H5z"/><path d="M0 0h24v24H0z" fill="none"/></svg>');
}
.report-icon--dark {
  background-image:url('data:image/svg+xml;utf8,<svg xmlns="http://www.w3.org/2000/svg" height="24" viewBox="0 0 100 125"><path d="M50 23.587c-16.27 0-22.799 12.574-22.799 21.417 0 12.917 10.117 22.451 12.436 32.471h20.726c2.32-10.02 12.436-19.554 12.436-32.471 0-8.843-6.528-21.417-22.799-21.417zM39.637 87.161c0 3.001 1.18 4.181 4.181 4.181h.426l.41 1.231C45.278 94.449 46.042 95 48.019 95h3.963c1.978 0 2.74-.551 3.365-2.427l.409-1.231h.427c3.002 0 4.18-1.18 4.18-4.181V80.91H39.637v6.251zM50 18.265c1.26 0 2.072-.814 2.072-2.073v-9.12C52.072 5.813 51.26 5 50 5c-1.259 0-2.072.813-2.072 2.073v9.12c0 1.259.813 2.072 2.072 2.072zM68.313 23.727c.994.774 2.135.634 2.91-.357l5.614-7.187c.776-.992.636-2.135-.356-2.909-.992-.776-2.135-.636-2.91.357l-5.613 7.186c-.778.993-.636 2.135.355 2.91zM91.157 36.373c-.306-1.222-1.291-1.815-2.513-1.51l-8.85 2.207c-1.222.305-1.814 1.29-1.51 2.512.305 1.223 1.291 1.814 2.513 1.51l8.849-2.206c1.223-.305 1.816-1.291 1.511-2.513zM86.757 60.48l-8.331-3.709c-1.15-.512-2.225-.099-2.736 1.052-.512 1.151-.1 2.224 1.051 2.737l8.33 3.707c1.15.514 2.225.101 2.736-1.05.513-1.149.1-2.223-1.05-2.737zM28.779 23.37c.775.992 1.917 1.131 2.909.357.992-.776 1.132-1.917.357-2.91l-5.615-7.186c-.775-.992-1.917-1.132-2.909-.357s-1.131 1.917-.356 2.909l5.614 7.187zM21.715 39.583c.305-1.223-.288-2.208-1.51-2.513l-8.849-2.207c-1.222-.303-2.208.289-2.513 1.511-.303 1.222.288 2.207 1.511 2.512l8.848 2.206c1.222.304 2.208-.287 2.513-1.509zM21.575 56.771l-8.331 3.711c-1.151.511-1.563 1.586-1.05 2.735.511 1.151 1.586 1.563 2.736 1.052l8.331-3.711c1.151-.511 1.563-1.586 1.05-2.735-.512-1.15-1.585-1.562-2.736-1.052z"/></svg>');
}

/* Node */
.lh-node__snippet {
  font-family: var(--report-font-family-monospace);
  color: var(--color-teal-600);
  font-size: 12px;
  line-height: 1.5em;
}

/* Score */

.lh-audit__score-icon {
  width: var(--score-icon-size);
  height: var(--score-icon-size);
  margin: var(--score-icon-margin);
}

.lh-audit--pass .lh-audit__display-text {
  color: var(--color-pass-secondary);
}
.lh-audit--pass .lh-audit__score-icon {
  border-radius: 100%;
  background: var(--color-pass);
}

.lh-audit--average .lh-audit__display-text {
  color: var(--color-average-secondary);
}
.lh-audit--average .lh-audit__score-icon {
  background: var(--color-average);
  width: var(--icon-square-size);
  height: var(--icon-square-size);
}

.lh-audit--fail .lh-audit__display-text {
  color: var(--color-fail-secondary);
}
.lh-audit--fail .lh-audit__score-icon,
.lh-audit--error .lh-audit__score-icon {
  border-left: calc(var(--score-icon-size) / 2) solid transparent;
  border-right: calc(var(--score-icon-size) / 2) solid transparent;
  border-bottom: var(--score-icon-size) solid var(--color-fail);
}

.lh-audit--manual .lh-audit__display-text,
.lh-audit--notapplicable .lh-audit__display-text {
  color: var(--color-gray-600);
}
.lh-audit--manual .lh-audit__score-icon,
.lh-audit--notapplicable .lh-audit__score-icon {
  border-radius: 100%;
  background: var(--color-gray-400);
}

.lh-audit--informative .lh-audit__display-text {
  color: var(--color-gray-600);
}

.lh-audit--informative .lh-audit__score-icon {
  border: none;
  border-radius: 100%;
  background: var(--color-gray-400);
}

.lh-audit__description,
.lh-audit__stackpack {
  color: var(--report-text-color-secondary);
}
.lh-category-header__description  {
  font-size: var(--report-font-size);
  text-align: center;
  margin: 0px auto;
  max-width: 400px;
}


.lh-audit__display-text,
.lh-load-opportunity__sparkline,
.lh-chevron-container {
  margin: 0 var(--audit-margin-horizontal);
}
.lh-chevron-container {
  margin-right: 0;
}

.lh-audit__title-and-text {
  flex: 1;
}

/* Prepend display text with em dash separator. But not in Opportunities. */
.lh-audit__display-text:not(:empty):before {
  content: '—';
  margin-right: var(--audit-margin-horizontal);
}
.lh-audit-group.lh-audit-group--load-opportunities .lh-audit__display-text:not(:empty):before {
  display: none;
}

/* Expandable Details (Audit Groups, Audits) */
.lh-audit__header {
  display: flex;
  align-items: center;
  font-weight: 500;
  padding: var(--audit-padding-vertical) 0;
}

.lh-audit--load-opportunity .lh-audit__header {
  display: block;
}

.lh-audit__header:hover {
  background-color: var(--color-hover);
}

/* Hide the expandable arrow icon, three ways: via the CSS Counter Styles spec, for webkit/blink browsers, hiding the polyfilled icon */
/* https://github.com/javan/details-element-polyfill/blob/master/src/details-element-polyfill/polyfill.sass */
.lh-audit-group > summary,
.lh-expandable-details > summary {
  list-style-type: none;
}
.lh-audit-group > summary::-webkit-details-marker,
.lh-expandable-details > summary::-webkit-details-marker {
  display: none;
}
.lh-audit-group > summary:before,
.lh-expandable-details > summary:before {
  display: none;
}


/* Perf Metric */

.lh-columns {
  display: flex;
  width: 100%;
}
@media screen and (max-width: 640px) {
  .lh-columns {
    flex-wrap: wrap;

  }
}

.lh-column {
  flex: 1;
}
.lh-column:first-of-type {
  margin-right: 24px;
}

@media screen and (max-width: 800px) {
  .lh-column:first-of-type {
    margin-right: 8px;
  }
}
@media screen and (max-width: 640px) {
  .lh-column {
    flex-basis: 100%;
  }
  .lh-column:first-of-type {
    margin-right: 0px;
  }
  .lh-column:first-of-type .lh-metric:last-of-type {
    border-bottom: 0;
  }
}


.lh-metric {
  border-bottom: 1px solid var(--report-border-color-secondary);
}
.lh-metric:first-of-type {
  border-top: 1px solid var(--report-border-color-secondary);
}

.lh-metric__innerwrap {
  display: grid;
  grid-template-columns: var(--audit-description-padding-left) 10fr 3fr;
  align-items: center;
  padding: 10px 0;
}

.lh-metric__details {
  order: -1;
}

.lh-metric__title {
  flex: 1;
  font-weight: 500;
}

.lh-metrics__disclaimer {
  color: var(--color-gray-600);
  margin: var(--section-padding-vertical) 0;
}
.lh-metrics__disclaimer a {
  color: var(--color-gray-700);
}

.lh-metric__description {
  display: none;
  grid-column-start: 2;
  grid-column-end: 3;
  color: var(--report-text-color-secondary);
}

.lh-metric__value {
  white-space: nowrap; /* No wrapping between metric value and the icon */
  font-weight: 500;
  justify-self: end;
}

/* No-JS toggle switch */
/* Keep this selector sync'd w/ `magicSelector` in report-ui-features-test.js */
 .lh-metrics-toggle__input:checked ~ .lh-columns .lh-metric__description {
  display: block;
}

.lh-metrics-toggle__input {
  cursor: pointer;
  opacity: 0;
  position: absolute;
  right: 0;
  width: 74px;
  height: 28px;
  top: -3px;
}
.lh-metrics-toggle__label {
  display: flex;
  background-color: #eee;
  border-radius: 20px;
  overflow: hidden;
  position: absolute;
  right: 0;
  top: -3px;
  pointer-events: none;
}
.lh-metrics-toggle__input:focus + label {
  outline: -webkit-focus-ring-color auto 3px;
}
.lh-metrics-toggle__icon {
  display: flex;
  align-items: center;
  justify-content: center;
  padding: 2px 5px;
  width: 50%;
  height: 28px;
}
.lh-metrics-toggle__input:not(:checked) + label .lh-metrics-toggle__icon--less,
.lh-metrics-toggle__input:checked + label .lh-metrics-toggle__icon--more {
  background-color: var(--color-blue-A700);
  --metric-toggle-lines-fill: var(--color-white);
}
.lh-metrics-toggle__lines {
  fill: var(--metric-toggle-lines-fill);
}

.lh-metrics-toggle__label  {
  background-color: var(--metrics-toggle-background-color);
}

.lh-metrics-toggle__label .lh-metrics-toggle__icon--less {
  padding-left: 8px;
}
.lh-metrics-toggle__label .lh-metrics-toggle__icon--more {
  padding-right: 8px;
}

/* Pushes the metric description toggle button to the right. */
.lh-audit-group--metrics .lh-audit-group__header {
  display: flex;
}
.lh-audit-group--metrics .lh-audit-group__header span.lh-audit-group__title {
  flex: 1;
}

.lh-metric .lh-metric__innerwrap::before {
  content: '';
  width: var(--score-icon-size);
  height: var(--score-icon-size);
  display: inline-block;
  margin: var(--score-icon-margin);
}

.lh-metric--pass .lh-metric__value {
  color: var(--color-pass-secondary);
}
.lh-metric--pass .lh-metric__innerwrap::before {
  border-radius: 100%;
  background: var(--color-pass);
}

.lh-metric--average .lh-metric__value {
  color: var(--color-average-secondary);
}
.lh-metric--average .lh-metric__innerwrap::before {
  background: var(--color-average);
  width: var(--icon-square-size);
  height: var(--icon-square-size);
}

.lh-metric--fail .lh-metric__value {
  color: var(--color-fail-secondary);
}
.lh-metric--fail .lh-metric__innerwrap::before,
.lh-metric--error .lh-metric__innerwrap::before {
  border-left: calc(var(--score-icon-size) / 2) solid transparent;
  border-right: calc(var(--score-icon-size) / 2) solid transparent;
  border-bottom: var(--score-icon-size) solid var(--color-fail);
}

.lh-metric--error .lh-metric__value,
.lh-metric--error .lh-metric__description {
  color: var(--color-fail-secondary);
}

/* Perf load opportunity */

.lh-load-opportunity__cols {
  display: flex;
  align-items: flex-start;
}

.lh-load-opportunity__header .lh-load-opportunity__col {
  color: var(--color-gray-600);
  display: unset;
  line-height: calc(2.3 * var(--report-font-size));
}

.lh-load-opportunity__col {
  display: flex;
}

.lh-load-opportunity__col--one {
  flex: 5;
  align-items: center;
  margin-right: 2px;
}
.lh-load-opportunity__col--two {
  flex: 4;
  text-align: right;
}

.lh-audit--load-opportunity .lh-audit__display-text {
  text-align: right;
  flex: 0 0 calc(3 * var(--report-font-size));
}


/* Sparkline */

.lh-load-opportunity__sparkline {
  flex: 1;
  margin-top: calc((var(--report-line-height) - var(--sparkline-height)) / 2);
}

.lh-sparkline {
  height: var(--sparkline-height);
  width: 100%;
}

.lh-sparkline__bar {
  height: 100%;
  float: right;
}

.lh-audit--pass .lh-sparkline__bar {
  background: var(--color-pass);
}

.lh-audit--average .lh-sparkline__bar {
  background: var(--color-average);
}

.lh-audit--fail .lh-sparkline__bar {
  background: var(--color-fail);
}



/* Filmstrip */

.lh-filmstrip-container {
  /* smaller gap between metrics and filmstrip */
  margin: -8px auto 0 auto;
}

.lh-filmstrip {
  display: flex;
  flex-direction: row;
  justify-content: space-between;
  padding-bottom: var(--default-padding);
}

.lh-filmstrip__frame {
  text-align: right;
  position: relative;
}

.lh-filmstrip__thumbnail {
  border: 1px solid var(--report-border-color-secondary);
  max-height: 100px;
  max-width: 60px;
}

@media screen and (max-width: 750px) {
  .lh-filmstrip {
    flex-wrap: wrap;
  }
  .lh-filmstrip__frame {
    width: 20%;
    margin-bottom: 5px;
  }
  .lh-filmstrip__thumbnail {
    display: block;
    margin: auto;
  }
}

/* Audit */

.lh-audit {
  border-bottom: 1px solid var(--report-border-color-secondary);
}

/* Apply border-top to just the first audit. */
.lh-audit {
  border-top: 1px solid var(--report-border-color-secondary);
}
.lh-audit ~ .lh-audit {
  border-top: none;
}


.lh-audit--error .lh-audit__display-text {
  color: var(--color-fail);
}

/* Audit Group */

.lh-audit-group {
  margin-bottom: var(--audit-group-margin-bottom);
  position: relative;
}

.lh-audit-group__header::before {
  /* By default, groups don't get an icon */
  content: none;
  width: var(--pwa-icon-size);
  height: var(--pwa-icon-size);
  margin: var(--pwa-icon-margin);
  display: inline-block;
  vertical-align: middle;
}

/* Style the "over budget" columns red. */
.lh-audit-group--budgets .lh-table tbody tr td:nth-child(4),
.lh-audit-group--budgets .lh-table tbody tr td:nth-child(5){
  color: var(--color-red-700);
}

/* Align the "over budget request count" text to be close to the "over budget bytes" column. */
.lh-audit-group--budgets .lh-table tbody tr td:nth-child(4){
  text-align: right;
}

.lh-audit-group--budgets .lh-table {
  width: 100%;
}

.lh-audit-group--pwa-fast-reliable .lh-audit-group__header::before {
  content: '';
  background-image: var(--pwa-fast-reliable-gray-url);
}
.lh-audit-group--pwa-installable .lh-audit-group__header::before {
  content: '';
  background-image: var(--pwa-installable-gray-url);
}
.lh-audit-group--pwa-optimized .lh-audit-group__header::before {
  content: '';
  background-image: var(--pwa-optimized-gray-url);
}
.lh-audit-group--pwa-fast-reliable.lh-badged .lh-audit-group__header::before {
  background-image: var(--pwa-fast-reliable-color-url);
}
.lh-audit-group--pwa-installable.lh-badged .lh-audit-group__header::before {
  background-image: var(--pwa-installable-color-url);
}
.lh-audit-group--pwa-optimized.lh-badged .lh-audit-group__header::before {
  background-image: var(--pwa-optimized-color-url);
}

.lh-audit-group--metrics .lh-audit-group__summary {
  margin-top: 0;
  margin-bottom: 0;
}

.lh-audit-group__summary {
  display: flex;
  justify-content: space-between;
  margin-top: calc(var(--category-padding) * 1.5);
  margin-bottom: var(--category-padding);
}

.lh-audit-group__itemcount {
  color: var(--color-gray-600);
  font-weight: bold;
}
.lh-audit-group__header .lh-chevron {
  margin-top: calc((var(--report-line-height) - 5px) / 2);
}

.lh-audit-group__header {
  font-size: var(--report-font-size);
  margin: 0 0 var(--audit-group-padding-vertical);
  /* When the header takes 100% width, the chevron becomes small. */
  max-width: calc(100% - var(--chevron-size));
}
/* max-width makes the metric toggle not flush. metrics doesn't have a chevron so unset. */
.lh-audit-group--metrics .lh-audit-group__header {
  max-width: unset;
}

.lh-audit-group__header span.lh-audit-group__title {
  font-weight: bold;
}

.lh-audit-group__header span.lh-audit-group__itemcount {
  font-weight: bold;
  color: var(--color-gray-600);
}

.lh-audit-group__header span.lh-audit-group__description {
  font-weight: 500;
  color: var(--color-gray-600);
}
.lh-audit-group__header span.lh-audit-group__description::before {
  content: '—';
  margin: 0px var(--audit-margin-horizontal);
}

.lh-clump > .lh-audit-group__header,
.lh-audit-group--diagnostics .lh-audit-group__header,
.lh-audit-group--load-opportunities .lh-audit-group__header,
.lh-audit-group--metrics .lh-audit-group__header,
.lh-audit-group--pwa-fast-reliable .lh-audit-group__header,
.lh-audit-group--pwa-installable .lh-audit-group__header,
.lh-audit-group--pwa-optimized .lh-audit-group__header {
  margin-top: var(--audit-group-padding-vertical);
}

.lh-audit-explanation {
  margin: var(--audit-padding-vertical) 0 calc(var(--audit-padding-vertical) / 2) var(--audit-margin-horizontal);
  line-height: var(--audit-explanation-line-height);
  display: inline-block;
}

.lh-audit--fail .lh-audit-explanation {
  color: var(--color-fail);
}

/* Report */
.lh-list > div:not(:last-child) {
  padding-bottom: 20px;
}

.lh-header-container {
  display: block;
  margin: 0 auto;
  position: relative;
  word-wrap: break-word;
}

.lh-report {
  min-width: var(--report-min-width);
}

.lh-exception {
  font-size: large;
}

.lh-code {
  white-space: normal;
  margin-top: 0;
  font-size: 85%;
}

.lh-warnings {
  --item-margin: calc(var(--report-line-height) / 6);
  color: var(--color-average);
  margin: var(--audit-padding-vertical) 0;
  padding: calc(var(--audit-padding-vertical) / 2) var(--audit-padding-vertical);
}
.lh-warnings span {
  font-weight: bold;
}

.lh-warnings--toplevel {
  --item-margin: calc(var(--header-line-height) / 4);
  color: var(--report-text-color-secondary);
  margin-left: auto;
  margin-right: auto;
  max-width: calc(var(--report-width) - var(--category-padding) * 2);
  background-color: var(--color-amber-50);
  padding: var(--toplevel-warning-padding);
}

.lh-warnings ul {
  padding-left: calc(var(--category-padding) * 2);
  margin: 0;
}
.lh-warnings li {
  margin: var(--item-margin) 0;
}
.lh-warnings li:last-of-type {
  margin-bottom: 0;
}

.lh-scores-header {
  display: flex;
  flex-wrap: wrap;
  justify-content: center;
}
.lh-scores-header__solo {
  padding: 0;
  border: 0;
}

/* Gauge */

.lh-gauge__wrapper--pass {
  color: var(--color-pass);
  fill: var(--color-pass);
  stroke: var(--color-pass);
}

.lh-gauge__wrapper--average {
  color: var(--color-average);
  fill: var(--color-average);
  stroke: var(--color-average);
}

.lh-gauge__wrapper--fail {
  color: var(--color-fail);
  fill: var(--color-fail);
  stroke: var(--color-fail);
}

.lh-gauge {
  stroke-linecap: round;
  width: var(--gauge-circle-size);
  height: var(--gauge-circle-size);
}

.lh-category .lh-gauge {
  --gauge-circle-size: var(--gauge-circle-size-big);
}

.lh-gauge-base {
    opacity: 0.1;
    stroke: var(--circle-background);
}

.lh-gauge-arc {
    fill: none;
    stroke: var(--circle-color);
    transform-origin: 50% 50%;
    animation: load-gauge var(--transition-length) ease forwards;
    animation-delay: 250ms;
}

.lh-gauge__svg-wrapper {
  position: relative;
  height: var(--gauge-circle-size);
}
.lh-category .lh-gauge__svg-wrapper {
  --gauge-circle-size: var(--gauge-circle-size-big);
}

/* The plugin badge overlay */
.lh-gauge__wrapper--plugin .lh-gauge__svg-wrapper::before {
  width: var(--plugin-badge-size);
  height: var(--plugin-badge-size);
  background-color: var(--plugin-badge-background-color);
  background-image: var(--plugin-icon-url);
  background-repeat: no-repeat;
  background-size: var(--plugin-icon-size);
  background-position: 58% 50%;
  content: "";
  position: absolute;
  right: -6px;
  bottom: 0px;
  display: block;
  z-index: 100;
  box-shadow: 0 0 4px rgba(0,0,0,.2);
  border-radius: 25%;
}
.lh-category .lh-gauge__wrapper--plugin .lh-gauge__svg-wrapper::before {
  width: var(--plugin-badge-size-big);
  height: var(--plugin-badge-size-big);
}

@keyframes load-gauge {
  from { stroke-dasharray: 0 352; }
}

.lh-gauge__percentage {
  width: 100%;
  height: var(--gauge-circle-size);
  position: absolute;
  font-family: var(--report-font-family-monospace);
  font-size: calc(var(--gauge-circle-size) * 0.34 + 1.3px);
  line-height: 0;
  text-align: center;
  top: calc(var(--score-container-padding) + var(--gauge-circle-size) / 2);
}

.lh-category .lh-gauge__percentage {
  --gauge-circle-size: var(--gauge-circle-size-big);
  --gauge-percentage-font-size: var(--gauge-percentage-font-size-big);
}

.lh-gauge__wrapper {
  position: relative;
  display: flex;
  align-items: center;
  flex-direction: column;
  text-decoration: none;
  padding: var(--score-container-padding);

  --transition-length: 1s;

  /* Contain the layout style paint & layers during animation*/
  contain: content;
  will-change: opacity; /* Only using for layer promotion */
}

.lh-gauge__label {
  font-size: var(--gauge-label-font-size);
  line-height: var(--gauge-label-line-height);
  margin-top: 10px;
  text-align: center;
  color: var(--report-text-color);
}

/* TODO(#8185) use more BEM (.lh-gauge__label--big) instead of relying on descendant selector */
.lh-category .lh-gauge__label {
  --gauge-label-font-size: var(--gauge-label-font-size-big);
  --gauge-label-line-height: var(--gauge-label-line-height-big);
  margin-top: 14px;
}


.lh-scores-header .lh-gauge__wrapper,
.lh-scores-header .lh-gauge--pwa__wrapper,
.lh-sticky-header .lh-gauge__wrapper,
.lh-sticky-header .lh-gauge--pwa__wrapper {
  width: var(--gauge-wrapper-width);
}

.lh-scorescale {
  display: inline-flex;
  margin: 12px auto 0 auto;
  border: 1px solid var(--color-gray-200);
  border-radius: 20px;
  padding: 8px 8px;
}

.lh-scorescale-range {
  display: flex;
  align-items: center;
  margin: 0 12px;
  font-family: var(--report-font-family-monospace);
  white-space: nowrap;
}

.lh-scorescale-range::before {
  content: '';
  width: var(--scorescale-width);
  height: var(--scorescale-height);
  border-radius: 10px;
  display: block;
  margin-right: 10px;
}

.lh-scorescale-range--pass::before {
  background-color: var(--color-pass);
}

.lh-scorescale-range--average::before {
  background-color: var(--color-average);
}

.lh-scorescale-range--fail::before {
  background-color: var(--color-fail);
}

/* Hide category score gauages if it's a single category report */
.lh-header--solo-category .lh-scores-wrapper {
  display: none;
}


.lh-categories {
  width: 100%;
  overflow: hidden;
}

.lh-category {
  padding: var(--category-padding);
  max-width: var(--report-width);
  margin: 0 auto;
}

.lh-category-wrapper {
  border-bottom: 1px solid var(--color-gray-200);
}

.lh-category-wrapper:first-of-type {
  border-top: 1px solid var(--color-gray-200);
}

/* section hash link jump should preserve fixed header
   https://css-tricks.com/hash-tag-links-padding/
*/
.lh-category > .lh-permalink {
  --sticky-header-height: calc(var(--gauge-circle-size) + var(--score-container-padding) * 2);
  --topbar-plus-header: calc(var(--topbar-height) + var(--sticky-header-height));
  margin-top: calc(var(--topbar-plus-header) * -1);
  padding-bottom: var(--topbar-plus-header);
  display: block;
  visibility: hidden;
}

.lh-category-header {
  font-size: var(--category-header-font-size);
  min-height: var(--gauge-circle-size);
  margin-bottom: var(--section-padding-vertical);
}

.lh-category-header .lh-score__gauge {
  max-width: 400px;
  width: auto;
  margin: 0px auto;
}

.lh-category-header .lh-audit__title {
  font-size: var(--category-header-font-size);
  line-height: var(--header-line-height);
}

#lh-log {
  position: fixed;
  background-color: #323232;
  color: #fff;
  min-height: 48px;
  min-width: 288px;
  padding: 16px 24px;
  box-shadow: 0 2px 5px 0 rgba(0, 0, 0, 0.26);
  border-radius: 2px;
  margin: 12px;
  font-size: 14px;
  cursor: default;
  transition: transform 0.3s, opacity 0.3s;
  transform: translateY(100px);
  opacity: 0;
  bottom: 0;
  left: 0;
  z-index: 3;
}

#lh-log.show {
  opacity: 1;
  transform: translateY(0);
}

/* 964 fits the min-width of the filmstrip */
@media screen and (max-width: 964px) {
  .lh-report {
    margin-left: 0;
    width: 100%;
  }
}

@media print {
  body {
    -webkit-print-color-adjust: exact; /* print background colors */
  }
  .lh-container {
    display: block;
  }
  .lh-report {
    margin-left: 0;
    padding-top: 0;
  }
  .lh-categories {
    margin-top: 0;
  }
}

.lh-table {
  border-collapse: collapse;
  /* Can't assign padding to table, so shorten the width instead. */
  width: calc(100% - var(--audit-description-padding-left));
}

.lh-table thead th {
  font-weight: normal;
  color: var(--color-gray-600);
  /* See text-wrapping comment on .lh-container. */
  word-break: normal;
}

.lh-table tbody tr:nth-child(odd) {
  background-color: var(--table-higlight-background-color);
}

.lh-table th,
.lh-table td {
  padding: 8px 6px;
}
.lh-table th:first-child {
  padding-left: 0;
}
.lh-table th:last-child {
  padding-right: 0;
}

/* Looks unnecessary, but mostly for keeping the <th>s left-aligned */
.lh-table-column--text,
.lh-table-column--source-location,
.lh-table-column--url,
/* .lh-table-column--thumbnail, */
/* .lh-table-column--empty,*/
.lh-table-column--code,
.lh-table-column--node {
  text-align: left;
}

.lh-table-column--bytes,
.lh-table-column--timespanMs,
.lh-table-column--ms,
.lh-table-column--numeric {
  text-align: right;
  word-break: normal;
}



.lh-table .lh-table-column--thumbnail {
  width: var(--image-preview-size);
  padding: 0;
}

.lh-table-column--url {
  min-width: 250px;
}

/* Keep columns narrow if they follow the URL column */
/* 12% was determined to be a decent narrow width, but wide enough for column headings */
.lh-table-column--url + th.lh-table-column--bytes,
.lh-table-column--url + .lh-table-column--bytes + th.lh-table-column--bytes,
.lh-table-column--url + .lh-table-column--ms,
.lh-table-column--url + .lh-table-column--ms + th.lh-table-column--bytes,
.lh-table-column--url + .lh-table-column--bytes + th.lh-table-column--timespanMs {
  width: 12%;
}


.lh-text__url-host {
  display: inline;
}

.lh-text__url-host {
  margin-left: calc(var(--report-font-size) / 2);
  opacity: 0.6;
  font-size: 90%
}

.lh-thumbnail {
  object-fit: cover;
  width: var(--image-preview-size);
  height: var(--image-preview-size);
  display: block;
}

.lh-unknown pre {
  overflow: scroll;
  border: solid 1px var(--color-gray-200);
}

.lh-text__url > a {
  color: inherit;
  text-decoration: none;
}

.lh-text__url > a:hover {
  text-decoration: underline dotted #999;
}

<<<<<<< HEAD
.lh-multi-values:not(:first-child) .lh-multi-value-entry {
=======
.lh-sub-rows:not(:first-child) .lh-sub-row {
>>>>>>> 4cc48fdf
  margin-left: 20px;
  color: var(--color-gray-700);
}

/* Chevron
   https://codepen.io/paulirish/pen/LmzEmK
 */
.lh-chevron {
  --chevron-angle: 42deg;
  /* Edge doesn't support transform: rotate(calc(...)), so we define it here */
  --chevron-angle-right: -42deg;
  width: var(--chevron-size);
  height: var(--chevron-size);
  margin-top: calc((var(--report-line-height) - 12px) / 2);
}

.lh-chevron__lines {
  transition: transform 0.4s;
  transform: translateY(var(--report-line-height));
}
.lh-chevron__line {
 stroke: var(--chevron-line-stroke);
 stroke-width: var(--chevron-size);
 stroke-linecap: square;
 transform-origin: 50%;
 transform: rotate(var(--chevron-angle));
 transition: transform 300ms, stroke 300ms;
}

.lh-audit-group > summary > .lh-audit-group__summary > .lh-chevron .lh-chevron__line-right,
.lh-audit-group[open] > summary > .lh-audit-group__summary > .lh-chevron .lh-chevron__line-left,
.lh-audit > .lh-expandable-details .lh-chevron__line-right,
.lh-audit > .lh-expandable-details[open] .lh-chevron__line-left {
 transform: rotate(var(--chevron-angle-right));
}

.lh-audit-group[open] > summary > .lh-audit-group__summary > .lh-chevron .lh-chevron__line-right,
.lh-audit > .lh-expandable-details[open] .lh-chevron__line-right {
  transform: rotate(var(--chevron-angle));
}

.lh-audit-group[open] > summary > .lh-audit-group__summary > .lh-chevron .lh-chevron__lines,
.lh-audit > .lh-expandable-details[open] .lh-chevron__lines {
 transform: translateY(calc(var(--chevron-size) * -1));
}



/* Tooltip */
.tooltip-boundary {
  position: relative;
}

.tooltip {
  position: absolute;
  display: none; /* Don't retain these layers when not needed */
  opacity: 0;
  background: #ffffff;
  min-width: 246px;
  max-width: 275px;
  padding: 15px;
  border-radius: 5px;
  text-align: initial;
}
/* shrink tooltips to not be cutoff on left edge of narrow viewports
   45vw is chosen to be ~= width of the left column of metrics
*/
@media screen and (max-width: 535px) {
  .tooltip {
    min-width: 45vw;
    padding: 3vw;
  }
}

.tooltip-boundary:hover {
  background-color: var(--color-hover);
}

.tooltip-boundary:hover .tooltip {
  display: block;
  animation: fadeInTooltip 250ms;
  animation-fill-mode: forwards;
  animation-delay: 850ms;
  bottom: 100%;
  z-index: 1;
  will-change: opacity;
  right: 0;
  pointer-events: none;
}

.tooltip::before {
  content: "";
  border: solid transparent;
  border-bottom-color: #fff;
  border-width: 10px;
  position: absolute;
  bottom: -20px;
  right: 6px;
  transform: rotate(180deg);
  pointer-events: none;
}

@keyframes fadeInTooltip {
  0% { opacity: 0; }
  75% { opacity: 1; }
  100% { opacity: 1;  filter: drop-shadow(1px 0px 1px #aaa) drop-shadow(0px 2px 4px hsla(206, 6%, 25%, 0.15)); pointer-events: auto; }
}<|MERGE_RESOLUTION|>--- conflicted
+++ resolved
@@ -1408,11 +1408,7 @@
   text-decoration: underline dotted #999;
 }
 
-<<<<<<< HEAD
-.lh-multi-values:not(:first-child) .lh-multi-value-entry {
-=======
 .lh-sub-rows:not(:first-child) .lh-sub-row {
->>>>>>> 4cc48fdf
   margin-left: 20px;
   color: var(--color-gray-700);
 }
