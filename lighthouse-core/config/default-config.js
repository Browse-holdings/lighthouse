/**
 * @license Copyright 2018 The Lighthouse Authors. All Rights Reserved.
 * Licensed under the Apache License, Version 2.0 (the "License"); you may not use this file except in compliance with the License. You may obtain a copy of the License at http://www.apache.org/licenses/LICENSE-2.0
 * Unless required by applicable law or agreed to in writing, software distributed under the License is distributed on an "AS IS" BASIS, WITHOUT WARRANTIES OR CONDITIONS OF ANY KIND, either express or implied. See the License for the specific language governing permissions and limitations under the License.
 */
'use strict';

/* eslint-disable max-len */

const constants = require('./constants.js');
const i18n = require('../lib/i18n/i18n.js');

const UIStrings = {
  /** Title of the Performance category of audits. Equivalent to 'Web performance', this term is inclusive of all web page speed and loading optimization topics. Also used as a label of a score gauge; try to limit to 20 characters. */
  performanceCategoryTitle: 'Performance',
  /** Title of the Budgets section of the Performance Category. 'Budgets' refers to a budget (like a financial budget), but applied to the amount of resources on a page, rather than money. */
  budgetsGroupTitle: 'Budgets',
  /** Description of the Budgets section of the Performance category. Within this section the budget results are displayed. */
  budgetsGroupDescription: 'Performance budgets set standards for the performance of your site.',
  /** Title of the speed metrics section of the Performance category. Within this section are various speed metrics which quantify the pageload performance into values presented in seconds and milliseconds. */
  metricGroupTitle: 'Metrics',
  /** Title of the opportunity section of the Performance category. Within this section are audits with imperative titles that suggest actions the user can take to improve the loading performance of their web page. 'Suggestion'/'Optimization'/'Recommendation' are reasonable synonyms for 'opportunity' in this case. */
  loadOpportunitiesGroupTitle: 'Opportunities',
  /** Description of the opportunity section of the Performance category. 'Suggestions' could also be 'recommendations'. Within this section are audits with imperative titles that suggest actions the user can take to improve the loading performance of their web page. */
  loadOpportunitiesGroupDescription: 'These suggestions can help your page load faster. They don\'t [directly affect](https://web.dev/performance-scoring/) the Performance score.',
  /** Title of an opportunity sub-section of the Performance category. Within this section are audits with imperative titles that suggest actions the user can take to improve the time of the first initial render of the webpage. */
  firstPaintImprovementsGroupTitle: 'First Paint Improvements',
  /** Description of an opportunity sub-section of the Performance category. Within this section are audits with imperative titles that suggest actions the user can take to improve the time of the first initial render of the webpage. */
  firstPaintImprovementsGroupDescription: 'The most critical aspect of performance is how quickly pixels are rendered onscreen. Key metrics: First Contentful Paint, First Meaningful Paint',
  /** Title of an opportunity sub-section of the Performance category. Within this section are audits with imperative titles that suggest actions the user can take to improve the overall loading performance of their web page. */
  overallImprovementsGroupTitle: 'Overall Improvements',
  /** Description of an opportunity sub-section of the Performance category. Within this section are audits with imperative titles that suggest actions the user can take to improve the overall loading performance of their web page. */
  overallImprovementsGroupDescription: 'Enhance the overall loading experience, so the page is responsive and ready to use as soon as possible. Key metrics: Time to Interactive, Speed Index',
  /** Title of the diagnostics section of the Performance category. Within this section are audits with non-imperative titles that provide more detail on the page's page load performance characteristics. Whereas the 'Opportunities' suggest an action along with expected time savings, diagnostics do not. Within this section, the user may read the details and deduce additional actions they could take. */
  diagnosticsGroupTitle: 'Diagnostics',
  /** Description of the diagnostics section of the Performance category. Within this section are audits with non-imperative titles that provide more detail on a web page's load performance characteristics. Within this section, the user may read the details and deduce additional actions they could take to improve performance. */
  diagnosticsGroupDescription: 'More information about the performance of your application. These numbers don\'t [directly affect](https://web.dev/performance-scoring/) the Performance score.',
  /** Title of the Accessibility category of audits. This section contains audits focused on making web content accessible to all users. Also used as a label of a score gauge; try to limit to 20 characters. */
  a11yCategoryTitle: 'Accessibility',
  /** Description of the Accessibility category. This is displayed at the top of a list of audits focused on making web content accessible to all users. No character length limits. 'improve the accessibility of your web app' becomes link text to additional documentation. */
  a11yCategoryDescription: 'These checks highlight opportunities to [improve the accessibility of your web app](https://developers.google.com/web/fundamentals/accessibility). Only a subset of accessibility issues can be automatically detected so manual testing is also encouraged.',
  /** Description of the Accessibility manual checks category. This description is displayed above a list of accessibility audits that currently have no automated test and so must be verified manually by the user. No character length limits. 'conducting an accessibility review' becomes link text to additional documentation. */
  a11yCategoryManualDescription: 'These items address areas which an automated testing tool cannot cover. Learn more in our guide on [conducting an accessibility review](https://developers.google.com/web/fundamentals/accessibility/how-to-review).',
  /** Title of the best practices section of the Accessibility category. Within this section are audits with descriptive titles that highlight common accessibility best practices. */
  a11yBestPracticesGroupTitle: 'Best practices',
  /** Description of the best practices section within the Accessibility category. Within this section are audits with descriptive titles that highlight common accessibility best practices. */
  a11yBestPracticesGroupDescription: 'These items highlight common accessibility best practices.',
  /** Title of the color contrast section within the Accessibility category. Within this section are audits with descriptive titles that highlight the color and vision aspects of the page's accessibility that are passing or failing. */
  a11yColorContrastGroupTitle: 'Contrast',
  /** Description of the color contrast section within the Accessibility category. Within this section are audits with descriptive titles that highlight the color and vision aspects of the page's accessibility that are passing or failing. */
  a11yColorContrastGroupDescription: 'These are opportunities to improve the legibility of your content.',
  /** Title of the HTML element naming section within the Accessibility category. Within this section are audits with descriptive titles that highlight if the non-textual HTML elements on the page have names discernible by a screen reader. */
  a11yNamesLabelsGroupTitle: 'Names and labels',
  /** Description of the HTML element naming section within the Accessibility category. Within this section are audits with descriptive titles that highlight if the non-textual HTML elements on the page have names discernible by a screen reader. */
  a11yNamesLabelsGroupDescription: 'These are opportunities to improve the semantics of the controls in your application. This may enhance the experience for users of assistive technology, like a screen reader.',
  /** Title of the navigation section within the Accessibility category. Within this section are audits with descriptive titles that highlight opportunities to improve keyboard navigation. */
  a11yNavigationGroupTitle: 'Navigation',
  /** Description of the navigation section within the Accessibility category. Within this section are audits with descriptive titles that highlight opportunities to improve keyboard navigation. */
  a11yNavigationGroupDescription: 'These are opportunities to improve keyboard navigation in your application.',
  /** Title of the ARIA validity section within the Accessibility category. Within this section are audits with descriptive titles that highlight if whether all the aria-* HTML attributes have been used properly. */
  a11yAriaGroupTitle: 'ARIA',
  /** Description of the ARIA validity section within the Accessibility category. Within this section are audits with descriptive titles that highlight if whether all the aria-* HTML attributes have been used properly. */
  a11yAriaGroupDescription: 'These are opportunities to improve the usage of ARIA in your application which may enhance the experience for users of assistive technology, like a screen reader.',
  /** Title of the language section within the Accessibility category. Within this section are audits with descriptive titles that highlight if the language has been annotated in the correct HTML attributes on the page. */
  a11yLanguageGroupTitle: 'Internationalization and localization',
  /** Description of the language section within the Accessibility category. Within this section are audits with descriptive titles that highlight if the language has been annotated in the correct HTML attributes on the page. */
  a11yLanguageGroupDescription: 'These are opportunities to improve the interpretation of your content by users in different locales.',
  /** Title of the navigation section within the Accessibility category. Within this section are audits with descriptive titles that highlight opportunities to provide alternative content for audio and video. */
  a11yAudioVideoGroupTitle: 'Audio and video',
  /** Description of the navigation section within the Accessibility category. Within this section are audits with descriptive titles that highlight opportunities to provide alternative content for audio and video. */
  a11yAudioVideoGroupDescription: 'These are opportunities to provide alternative content for audio and video. This may improve the experience for users with hearing or vision impairments.',
  /** Title of the navigation section within the Accessibility category. Within this section are audits with descriptive titles that highlight opportunities to improve the experience of reading tabular or list data using assistive technology. */
  a11yTablesListsVideoGroupTitle: 'Tables and lists',
  /** Description of the navigation section within the Accessibility category. Within this section are audits with descriptive titles that highlight opportunities to improve the experience of reading tabular or list data using assistive technology. */
  a11yTablesListsVideoGroupDescription: 'These are opportunities to to improve the experience of reading tabular or list data using assistive technology, like a screen reader.',
  /** Title of the Search Engine Optimization (SEO) category of audits. This is displayed at the top of a list of audits focused on topics related to optimizing a website for indexing by search engines. Also used as a label of a score gauge; try to limit to 20 characters. */
  seoCategoryTitle: 'SEO',
  /** Description of the Search Engine Optimization (SEO) category. This is displayed at the top of a list of audits focused on optimizing a website for indexing by search engines. No character length limits. 'Learn More' becomes link text to additional documentation. */
  seoCategoryDescription: 'These checks ensure that your page is optimized for search engine results ranking. ' +
  'There are additional factors Lighthouse does not check that may affect your search ranking. ' +
  '[Learn more](https://support.google.com/webmasters/answer/35769).',
  /** Description of the Search Engine Optimization (SEO) manual checks category, the additional validators must be run by hand in order to check all SEO best practices. This is displayed at the top of a list of manually run audits focused on optimizing a website for indexing by search engines. No character length limits. */
  seoCategoryManualDescription: 'Run these additional validators on your site to check additional SEO best practices.',
  /** Title of the navigation section within the Search Engine Optimization (SEO) category. Within this section are audits with descriptive titles that highlight opportunities to make a page more usable on mobile devices. */
  seoMobileGroupTitle: 'Mobile Friendly',
  /** Description of the navigation section within the Search Engine Optimization (SEO) category. Within this section are audits with descriptive titles that highlight opportunities to make a page more usable on mobile devices. */
  seoMobileGroupDescription: 'Make sure your pages are mobile friendly so users don’t have to pinch or zoom ' +
  'in order to read the content pages. [Learn more](https://developers.google.com/search/mobile-sites/).',
  /** Title of the navigation section within the Search Engine Optimization (SEO) category. Within this section are audits with descriptive titles that highlight ways to make a website content more easily understood by search engine crawler bots. */
  seoContentGroupTitle: 'Content Best Practices',
  /** Description of the navigation section within the Search Engine Optimization (SEO) category. Within this section are audits with descriptive titles that highlight ways to make a website content more easily understood by search engine crawler bots. */
  seoContentGroupDescription: 'Format your HTML in a way that enables crawlers to better understand your app’s content.',
  /** Title of the navigation section within the Search Engine Optimization (SEO) category. Within this section are audits with descriptive titles that highlight ways to make a website accessible to search engine crawlers. */
  seoCrawlingGroupTitle: 'Crawling and Indexing',
  /** Description of the navigation section within the Search Engine Optimization (SEO) category. Within this section are audits with descriptive titles that highlight ways to make a website accessible to search engine crawlers. */
  seoCrawlingGroupDescription: 'To appear in search results, crawlers need access to your app.',
  /** Title of the Progressive Web Application (PWA) category of audits. This is displayed at the top of a list of audits focused on topics related to whether or not a site is a progressive web app, e.g. responds offline, uses a service worker, is on https, etc. Also used as a label of a score gauge. */
  pwaCategoryTitle: 'Progressive Web App',
  /** Description of the Progressive Web Application (PWA) category. This is displayed at the top of a list of audits focused on topics related to whether or not a site is a progressive web app, e.g. responds offline, uses a service worker, is on https, etc. No character length limits. 'Learn More' becomes link text to additional documentation. */
  pwaCategoryDescription: 'These checks validate the aspects of a Progressive Web App. ' +
  '[Learn more](https://developers.google.com/web/progressive-web-apps/checklist).',
  /** Description of the Progressive Web Application (PWA) manual checks category, containing a list of additional validators must be run by hand in order to check all PWA best practices. This is displayed at the top of a list of manually run audits focused on topics related to whether or not a site is a progressive web app, e.g. responds offline, uses a service worker, is on https, etc.. No character length limits. */
  pwaCategoryManualDescription: 'These checks are required by the baseline ' +
  '[PWA Checklist](https://developers.google.com/web/progressive-web-apps/checklist) but are ' +
  'not automatically checked by Lighthouse. They do not affect your score but it\'s important that you verify them manually.',
  /** Title of the Best Practices category of audits. This is displayed at the top of a list of audits focused on topics related to following web development best practices and accepted guidelines. Also used as a label of a score gauge; try to limit to 20 characters. */
  bestPracticesCategoryTitle: 'Best Practices',
  /** Title of the Trust & Safety group of audits. This is displayed at the top of a list of audits focused on maintaining user trust and protecting security in web development. */
  bestPracticesTrustSafetyGroupTitle: 'Trust and Safety',
  /** Title of the User Experience group of the Best Practices category. Within this section are the audits related to the end user's experience of the webpage. */
  bestPracticesUXGroupTitle: 'User Experience',
  /** Title of the Browser Compatibility group of the Best Practices category. Within this section are the audits related to whether the page is interpreted consistently by browsers. */
  bestPracticesBrowserCompatGroupTitle: 'Browser Compatibility',
  /** Title of the General group of the Best Practices category. Within this section are the audits that don't belong to a specific group but are of general interest. */
  bestPracticesGeneralGroupTitle: 'General',
  /** Title of the Fast and Reliable section of the web app category. Within this section are audits that check if the web site loaded quickly and can reliably load even if the internet connection is very slow or goes offline. */
  pwaFastReliableGroupTitle: 'Fast and reliable',
  /** Title of the Installable section of the web app category. Within this section are audits that check if Chrome supports installing the web site as an app on their device. */
  pwaInstallableGroupTitle: 'Installable',
  /** Title of the "PWA Optimized" section of the web app category. Within this section are audits that check if the developer has taken advantage of features to make their web page more enjoyable and engaging for the user. */
  pwaOptimizedGroupTitle: 'PWA Optimized',
};

const str_ = i18n.createMessageInstanceIdFn(__filename, UIStrings);

/** @type {LH.Config.Json} */
const defaultConfig = {
  settings: constants.defaultSettings,
  passes: [{
    passName: 'defaultPass',
    recordTrace: true,
    useThrottling: true,
    pauseAfterFcpMs: 1000,
    pauseAfterLoadMs: 1000,
    networkQuietThresholdMs: 1000,
    cpuQuietThresholdMs: 1000,
    gatherers: [
      'css-usage',
      'js-usage',
      'viewport-dimensions',
      'runtime-exceptions',
      'console-messages',
      'anchor-elements',
      'image-elements',
      'link-elements',
      'meta-elements',
      'script-elements',
      'iframe-elements',
      'main-document-content',
      'dobetterweb/appcache',
      'dobetterweb/doctype',
      'dobetterweb/domstats',
      'dobetterweb/optimized-images',
      'dobetterweb/password-inputs-with-prevented-paste',
      'dobetterweb/response-compression',
      'dobetterweb/tags-blocking-first-paint',
      'seo/font-size',
      'seo/embedded-content',
      'seo/robots-txt',
      'seo/tap-targets',
      'accessibility',
      'trace-elements',
    ],
  },
  {
    passName: 'offlinePass',
    loadFailureMode: 'ignore',
    gatherers: [
      'service-worker',
      'offline',
      'start-url',
    ],
  },
  {
    passName: 'redirectPass',
    loadFailureMode: 'warn',
    // Speed up the redirect pass by blocking stylesheets, fonts, and images
    blockedUrlPatterns: ['*.css', '*.jpg', '*.jpeg', '*.png', '*.gif', '*.svg', '*.ttf', '*.woff', '*.woff2'],
    gatherers: [
      'http-redirect',
      'html-without-javascript',
    ],
  }],
  audits: [
    'is-on-https',
    'redirects-http',
    'service-worker',
    'works-offline',
    'viewport',
    'without-javascript',
    'metrics/first-contentful-paint',
    'metrics/largest-contentful-paint',
    'metrics/first-meaningful-paint',
    'load-fast-enough-for-pwa',
    'metrics/speed-index',
    'screenshot-thumbnails',
    'final-screenshot',
    'metrics/estimated-input-latency',
    'metrics/total-blocking-time',
    'metrics/max-potential-fid',
    'metrics/cumulative-layout-shift',
    'errors-in-console',
    'server-response-time',
    'metrics/first-cpu-idle',
    'metrics/interactive',
    'user-timings',
    'critical-request-chains',
    'redirects',
    'installable-manifest',
    'apple-touch-icon',
    'splash-screen',
    'themed-omnibox',
    'maskable-icon',
    'content-width',
    'image-aspect-ratio',
    'image-size-responsive',
    'deprecations',
    'mainthread-work-breakdown',
    'bootup-time',
    'uses-rel-preload',
    'uses-rel-preconnect',
    'font-display',
    'diagnostics',
    'network-requests',
    'network-rtt',
    'network-server-latency',
    'main-thread-tasks',
    'metrics',
    'offline-start-url',
    'performance-budget',
    'timing-budget',
    'resource-summary',
    'third-party-summary',
    'largest-contentful-paint-element',
<<<<<<< HEAD
    'long-tasks',
=======
    'layout-shift-elements',
>>>>>>> aaa6f745
    'manual/pwa-cross-browser',
    'manual/pwa-page-transitions',
    'manual/pwa-each-page-has-url',
    'accessibility/accesskeys',
    'accessibility/aria-allowed-attr',
    'accessibility/aria-hidden-body',
    'accessibility/aria-hidden-focus',
    'accessibility/aria-input-field-name',
    'accessibility/aria-required-attr',
    'accessibility/aria-required-children',
    'accessibility/aria-required-parent',
    'accessibility/aria-roles',
    'accessibility/aria-toggle-field-name',
    'accessibility/aria-valid-attr-value',
    'accessibility/aria-valid-attr',
    'accessibility/button-name',
    'accessibility/bypass',
    'accessibility/color-contrast',
    'accessibility/definition-list',
    'accessibility/dlitem',
    'accessibility/document-title',
    'accessibility/duplicate-id-active',
    'accessibility/duplicate-id-aria',
    'accessibility/form-field-multiple-labels',
    'accessibility/frame-title',
    'accessibility/heading-order',
    'accessibility/html-has-lang',
    'accessibility/html-lang-valid',
    'accessibility/image-alt',
    'accessibility/input-image-alt',
    'accessibility/label',
    'accessibility/layout-table',
    'accessibility/link-name',
    'accessibility/list',
    'accessibility/listitem',
    'accessibility/meta-refresh',
    'accessibility/meta-viewport',
    'accessibility/object-alt',
    'accessibility/tabindex',
    'accessibility/td-headers-attr',
    'accessibility/th-has-data-cells',
    'accessibility/valid-lang',
    'accessibility/video-caption',
    'accessibility/video-description',
    'accessibility/manual/custom-controls-labels',
    'accessibility/manual/custom-controls-roles',
    'accessibility/manual/focus-traps',
    'accessibility/manual/focusable-controls',
    'accessibility/manual/interactive-element-affordance',
    'accessibility/manual/logical-tab-order',
    'accessibility/manual/managed-focus',
    'accessibility/manual/offscreen-content-hidden',
    'accessibility/manual/use-landmarks',
    'accessibility/manual/visual-order-follows-dom',
    'byte-efficiency/uses-long-cache-ttl',
    'byte-efficiency/total-byte-weight',
    'byte-efficiency/offscreen-images',
    'byte-efficiency/render-blocking-resources',
    'byte-efficiency/unminified-css',
    'byte-efficiency/unminified-javascript',
    'byte-efficiency/unused-css-rules',
    'byte-efficiency/unused-javascript',
    'byte-efficiency/uses-webp-images',
    'byte-efficiency/uses-optimized-images',
    'byte-efficiency/uses-text-compression',
    'byte-efficiency/uses-responsive-images',
    'byte-efficiency/efficient-animated-content',
    'dobetterweb/appcache-manifest',
    'dobetterweb/doctype',
    'dobetterweb/charset',
    'dobetterweb/dom-size',
    'dobetterweb/external-anchors-use-rel-noopener',
    'dobetterweb/geolocation-on-start',
    'dobetterweb/no-document-write',
    'dobetterweb/no-vulnerable-libraries',
    'dobetterweb/js-libraries',
    'dobetterweb/notification-on-start',
    'dobetterweb/password-inputs-can-be-pasted-into',
    'dobetterweb/uses-http2',
    'dobetterweb/uses-passive-event-listeners',
    'seo/meta-description',
    'seo/http-status-code',
    'seo/font-size',
    'seo/link-text',
    'seo/is-crawlable',
    'seo/robots-txt',
    'seo/tap-targets',
    'seo/hreflang',
    'seo/plugins',
    'seo/canonical',
    'seo/manual/structured-data',
  ],

  groups: {
    'metrics': {
      title: str_(UIStrings.metricGroupTitle),
    },
    'load-opportunities': {
      title: str_(UIStrings.loadOpportunitiesGroupTitle),
      description: str_(UIStrings.loadOpportunitiesGroupDescription),
    },
    'budgets': {
      title: str_(UIStrings.budgetsGroupTitle),
      description: str_(UIStrings.budgetsGroupDescription),
    },
    'diagnostics': {
      title: str_(UIStrings.diagnosticsGroupTitle),
      description: str_(UIStrings.diagnosticsGroupDescription),
    },
    'pwa-fast-reliable': {
      title: str_(UIStrings.pwaFastReliableGroupTitle),
    },
    'pwa-installable': {
      title: str_(UIStrings.pwaInstallableGroupTitle),
    },
    'pwa-optimized': {
      title: str_(UIStrings.pwaOptimizedGroupTitle),
    },
    'a11y-best-practices': {
      title: str_(UIStrings.a11yBestPracticesGroupTitle),
      description: str_(UIStrings.a11yBestPracticesGroupDescription),
    },
    'a11y-color-contrast': {
      title: str_(UIStrings.a11yColorContrastGroupTitle),
      description: str_(UIStrings.a11yColorContrastGroupDescription),
    },
    'a11y-names-labels': {
      title: str_(UIStrings.a11yNamesLabelsGroupTitle),
      description: str_(UIStrings.a11yNamesLabelsGroupDescription),
    },
    'a11y-navigation': {
      title: str_(UIStrings.a11yNavigationGroupTitle),
      description: str_(UIStrings.a11yNavigationGroupDescription),
    },
    'a11y-aria': {
      title: str_(UIStrings.a11yAriaGroupTitle),
      description: str_(UIStrings.a11yAriaGroupDescription),
    },
    'a11y-language': {
      title: str_(UIStrings.a11yLanguageGroupTitle),
      description: str_(UIStrings.a11yLanguageGroupDescription),
    },
    'a11y-audio-video': {
      title: str_(UIStrings.a11yAudioVideoGroupTitle),
      description: str_(UIStrings.a11yAudioVideoGroupDescription),
    },
    'a11y-tables-lists': {
      title: str_(UIStrings.a11yTablesListsVideoGroupTitle),
      description: str_(UIStrings.a11yTablesListsVideoGroupDescription),
    },
    'seo-mobile': {
      title: str_(UIStrings.seoMobileGroupTitle),
      description: str_(UIStrings.seoMobileGroupDescription),
    },
    'seo-content': {
      title: str_(UIStrings.seoContentGroupTitle),
      description: str_(UIStrings.seoContentGroupDescription),
    },
    'seo-crawl': {
      title: str_(UIStrings.seoCrawlingGroupTitle),
      description: str_(UIStrings.seoCrawlingGroupDescription),
    },
    'best-practices-trust-safety': {
      title: str_(UIStrings.bestPracticesTrustSafetyGroupTitle),
    },
    'best-practices-ux': {
      title: str_(UIStrings.bestPracticesUXGroupTitle),
    },
    'best-practices-browser-compat': {
      title: str_(UIStrings.bestPracticesBrowserCompatGroupTitle),
    },
    'best-practices-general': {
      title: str_(UIStrings.bestPracticesGeneralGroupTitle),
    },
  },
  categories: {
    'performance': {
      title: str_(UIStrings.performanceCategoryTitle),
      auditRefs: [
        {id: 'first-contentful-paint', weight: 15, group: 'metrics'},
        {id: 'speed-index', weight: 15, group: 'metrics'},
        {id: 'largest-contentful-paint', weight: 25, group: 'metrics'},
        {id: 'interactive', weight: 15, group: 'metrics'},
        {id: 'total-blocking-time', weight: 25, group: 'metrics'},
        {id: 'cumulative-layout-shift', weight: 5, group: 'metrics'},
        // intentionally left out of metrics group so they won't be displayed
        {id: 'first-cpu-idle', weight: 0},
        {id: 'max-potential-fid', weight: 0},
        {id: 'first-meaningful-paint', weight: 0},
        {id: 'estimated-input-latency', weight: 0},

        {id: 'render-blocking-resources', weight: 0, group: 'load-opportunities'},
        {id: 'uses-responsive-images', weight: 0, group: 'load-opportunities'},
        {id: 'offscreen-images', weight: 0, group: 'load-opportunities'},
        {id: 'unminified-css', weight: 0, group: 'load-opportunities'},
        {id: 'unminified-javascript', weight: 0, group: 'load-opportunities'},
        {id: 'unused-css-rules', weight: 0, group: 'load-opportunities'},
        {id: 'unused-javascript', weight: 0, group: 'load-opportunities'},
        {id: 'uses-optimized-images', weight: 0, group: 'load-opportunities'},
        {id: 'uses-webp-images', weight: 0, group: 'load-opportunities'},
        {id: 'uses-text-compression', weight: 0, group: 'load-opportunities'},
        {id: 'uses-rel-preconnect', weight: 0, group: 'load-opportunities'},
        {id: 'server-response-time', weight: 0, group: 'load-opportunities'},
        {id: 'redirects', weight: 0, group: 'load-opportunities'},
        {id: 'uses-rel-preload', weight: 0, group: 'load-opportunities'},
        {id: 'efficient-animated-content', weight: 0, group: 'load-opportunities'},
        {id: 'total-byte-weight', weight: 0, group: 'diagnostics'},
        {id: 'uses-long-cache-ttl', weight: 0, group: 'diagnostics'},
        {id: 'dom-size', weight: 0, group: 'diagnostics'},
        {id: 'critical-request-chains', weight: 0, group: 'diagnostics'},
        {id: 'user-timings', weight: 0, group: 'diagnostics'},
        {id: 'bootup-time', weight: 0, group: 'diagnostics'},
        {id: 'mainthread-work-breakdown', weight: 0, group: 'diagnostics'},
        {id: 'font-display', weight: 0, group: 'diagnostics'},
        {id: 'performance-budget', weight: 0, group: 'budgets'},
        {id: 'timing-budget', weight: 0, group: 'budgets'},
        {id: 'resource-summary', weight: 0, group: 'diagnostics'},
        {id: 'third-party-summary', weight: 0, group: 'diagnostics'},
        {id: 'largest-contentful-paint-element', weight: 0, group: 'diagnostics'},
        {id: 'layout-shift-elements', weight: 0, group: 'diagnostics'},
        {id: 'uses-http2', weight: 0, group: 'diagnostics'},
        {id: 'uses-passive-event-listeners', weight: 0, group: 'diagnostics'},
        {id: 'no-document-write', weight: 0, group: 'diagnostics'},
        {id: 'long-tasks', weight: 0, group: 'diagnostics'},
        // Audits past this point don't belong to a group and will not be shown automatically
        {id: 'main-thread-tasks', weight: 0},
        {id: 'network-requests', weight: 0},
        {id: 'network-rtt', weight: 0},
        {id: 'network-server-latency', weight: 0},
        {id: 'diagnostics', weight: 0},
        {id: 'metrics', weight: 0},
        {id: 'screenshot-thumbnails', weight: 0},
        {id: 'final-screenshot', weight: 0},
      ],
    },
    'accessibility': {
      title: str_(UIStrings.a11yCategoryTitle),
      description: str_(UIStrings.a11yCategoryDescription),
      manualDescription: str_(UIStrings.a11yCategoryManualDescription),
      // Audit weights are meant to match the aXe scoring system of
      // minor, moderate, serious, and critical.
      // See the audits listed at dequeuniversity.com/rules/axe/3.2.
      // Click on an audit and check the right hand column to see its severity.
      auditRefs: [
        {id: 'accesskeys', weight: 3, group: 'a11y-navigation'},
        {id: 'aria-allowed-attr', weight: 10, group: 'a11y-aria'},
        {id: 'aria-hidden-body', weight: 10, group: 'a11y-aria'},
        {id: 'aria-hidden-focus', weight: 3, group: 'a11y-aria'},
        {id: 'aria-input-field-name', weight: 3, group: 'a11y-aria'},
        {id: 'aria-required-attr', weight: 10, group: 'a11y-aria'},
        {id: 'aria-required-children', weight: 10, group: 'a11y-aria'},
        {id: 'aria-required-parent', weight: 10, group: 'a11y-aria'},
        {id: 'aria-roles', weight: 10, group: 'a11y-aria'},
        {id: 'aria-toggle-field-name', weight: 3, group: 'a11y-aria'},
        {id: 'aria-valid-attr-value', weight: 10, group: 'a11y-aria'},
        {id: 'aria-valid-attr', weight: 10, group: 'a11y-aria'},
        {id: 'button-name', weight: 10, group: 'a11y-names-labels'},
        {id: 'bypass', weight: 3, group: 'a11y-navigation'},
        {id: 'color-contrast', weight: 3, group: 'a11y-color-contrast'},
        {id: 'definition-list', weight: 3, group: 'a11y-tables-lists'},
        {id: 'dlitem', weight: 3, group: 'a11y-tables-lists'},
        {id: 'document-title', weight: 3, group: 'a11y-names-labels'},
        {id: 'duplicate-id-active', weight: 3, group: 'a11y-navigation'},
        {id: 'duplicate-id-aria', weight: 10, group: 'a11y-aria'},
        {id: 'form-field-multiple-labels', weight: 2, group: 'a11y-names-labels'},
        {id: 'frame-title', weight: 3, group: 'a11y-names-labels'},
        {id: 'heading-order', weight: 2, group: 'a11y-navigation'},
        {id: 'html-has-lang', weight: 3, group: 'a11y-language'},
        {id: 'html-lang-valid', weight: 3, group: 'a11y-language'},
        {id: 'image-alt', weight: 10, group: 'a11y-names-labels'},
        {id: 'input-image-alt', weight: 10, group: 'a11y-names-labels'},
        {id: 'label', weight: 10, group: 'a11y-names-labels'},
        {id: 'layout-table', weight: 3, group: 'a11y-tables-lists'},
        {id: 'link-name', weight: 3, group: 'a11y-names-labels'},
        {id: 'list', weight: 3, group: 'a11y-tables-lists'},
        {id: 'listitem', weight: 3, group: 'a11y-tables-lists'},
        {id: 'meta-refresh', weight: 10, group: 'a11y-best-practices'},
        {id: 'meta-viewport', weight: 10, group: 'a11y-best-practices'},
        {id: 'object-alt', weight: 3, group: 'a11y-names-labels'},
        {id: 'tabindex', weight: 3, group: 'a11y-navigation'},
        {id: 'td-headers-attr', weight: 3, group: 'a11y-tables-lists'},
        {id: 'th-has-data-cells', weight: 3, group: 'a11y-tables-lists'},
        {id: 'valid-lang', weight: 3, group: 'a11y-language'},
        {id: 'video-caption', weight: 10, group: 'a11y-audio-video'},
        {id: 'video-description', weight: 10, group: 'a11y-audio-video'},
        // Manual audits
        {id: 'logical-tab-order', weight: 0},
        {id: 'focusable-controls', weight: 0},
        {id: 'interactive-element-affordance', weight: 0},
        {id: 'managed-focus', weight: 0},
        {id: 'focus-traps', weight: 0},
        {id: 'custom-controls-labels', weight: 0},
        {id: 'custom-controls-roles', weight: 0},
        {id: 'visual-order-follows-dom', weight: 0},
        {id: 'offscreen-content-hidden', weight: 0},
        {id: 'use-landmarks', weight: 0},
      ],
    },
    'best-practices': {
      title: str_(UIStrings.bestPracticesCategoryTitle),
      auditRefs: [
        // Trust & Safety
        {id: 'is-on-https', weight: 1, group: 'best-practices-trust-safety'},
        {id: 'external-anchors-use-rel-noopener', weight: 1, group: 'best-practices-trust-safety'},
        {id: 'geolocation-on-start', weight: 1, group: 'best-practices-trust-safety'},
        {id: 'notification-on-start', weight: 1, group: 'best-practices-trust-safety'},
        {id: 'no-vulnerable-libraries', weight: 1, group: 'best-practices-trust-safety'},
        // User Experience
        {id: 'password-inputs-can-be-pasted-into', weight: 1, group: 'best-practices-ux'},
        {id: 'image-aspect-ratio', weight: 1, group: 'best-practices-ux'},
        {id: 'image-size-responsive', weight: 1, group: 'best-practices-ux'},
        // Browser Compatibility
        {id: 'doctype', weight: 1, group: 'best-practices-browser-compat'},
        {id: 'charset', weight: 1, group: 'best-practices-browser-compat'},
        // General Group
        {id: 'appcache-manifest', weight: 1, group: 'best-practices-general'},
        {id: 'js-libraries', weight: 0, group: 'best-practices-general'},
        {id: 'deprecations', weight: 1, group: 'best-practices-general'},
        {id: 'errors-in-console', weight: 1, group: 'best-practices-general'},
      ],
    },
    'seo': {
      title: str_(UIStrings.seoCategoryTitle),
      description: str_(UIStrings.seoCategoryDescription),
      manualDescription: str_(UIStrings.seoCategoryManualDescription),
      auditRefs: [
        {id: 'viewport', weight: 1, group: 'seo-mobile'},
        {id: 'document-title', weight: 1, group: 'seo-content'},
        {id: 'meta-description', weight: 1, group: 'seo-content'},
        {id: 'http-status-code', weight: 1, group: 'seo-crawl'},
        {id: 'link-text', weight: 1, group: 'seo-content'},
        {id: 'is-crawlable', weight: 1, group: 'seo-crawl'},
        {id: 'robots-txt', weight: 1, group: 'seo-crawl'},
        {id: 'image-alt', weight: 1, group: 'seo-content'},
        {id: 'hreflang', weight: 1, group: 'seo-content'},
        {id: 'canonical', weight: 1, group: 'seo-content'},
        {id: 'font-size', weight: 1, group: 'seo-mobile'},
        {id: 'plugins', weight: 1, group: 'seo-content'},
        {id: 'tap-targets', weight: 1, group: 'seo-mobile'},
        // Manual audits
        {id: 'structured-data', weight: 0},
      ],
    },
    'pwa': {
      title: str_(UIStrings.pwaCategoryTitle),
      description: str_(UIStrings.pwaCategoryDescription),
      manualDescription: str_(UIStrings.pwaCategoryManualDescription),
      auditRefs: [
        // Fast and Reliable
        {id: 'load-fast-enough-for-pwa', weight: 7, group: 'pwa-fast-reliable'},
        {id: 'works-offline', weight: 5, group: 'pwa-fast-reliable'},
        {id: 'offline-start-url', weight: 1, group: 'pwa-fast-reliable'},
        // Installable
        {id: 'is-on-https', weight: 2, group: 'pwa-installable'},
        {id: 'service-worker', weight: 1, group: 'pwa-installable'},
        {id: 'installable-manifest', weight: 2, group: 'pwa-installable'},
        // PWA Optimized
        {id: 'redirects-http', weight: 2, group: 'pwa-optimized'},
        {id: 'splash-screen', weight: 1, group: 'pwa-optimized'},
        {id: 'themed-omnibox', weight: 1, group: 'pwa-optimized'},
        {id: 'content-width', weight: 1, group: 'pwa-optimized'},
        {id: 'viewport', weight: 2, group: 'pwa-optimized'},
        {id: 'without-javascript', weight: 1, group: 'pwa-optimized'},
        {id: 'apple-touch-icon', weight: 1, group: 'pwa-optimized'},
        {id: 'maskable-icon', weight: 1, group: 'pwa-optimized'},
        // Manual audits
        {id: 'pwa-cross-browser', weight: 0},
        {id: 'pwa-page-transitions', weight: 0},
        {id: 'pwa-each-page-has-url', weight: 0},
      ],
    },
  },
};

module.exports = defaultConfig;

// Use `defineProperty` so that the strings are accesible from original but ignored when we copy it
Object.defineProperty(module.exports, 'UIStrings', {
  enumerable: false,
  get: () => UIStrings,
});<|MERGE_RESOLUTION|>--- conflicted
+++ resolved
@@ -232,11 +232,8 @@
     'resource-summary',
     'third-party-summary',
     'largest-contentful-paint-element',
-<<<<<<< HEAD
+    'layout-shift-elements',
     'long-tasks',
-=======
-    'layout-shift-elements',
->>>>>>> aaa6f745
     'manual/pwa-cross-browser',
     'manual/pwa-page-transitions',
     'manual/pwa-each-page-has-url',
@@ -462,10 +459,10 @@
         {id: 'no-document-write', weight: 0, group: 'diagnostics'},
         {id: 'long-tasks', weight: 0, group: 'diagnostics'},
         // Audits past this point don't belong to a group and will not be shown automatically
-        {id: 'main-thread-tasks', weight: 0},
         {id: 'network-requests', weight: 0},
         {id: 'network-rtt', weight: 0},
         {id: 'network-server-latency', weight: 0},
+        {id: 'main-thread-tasks', weight: 0},
         {id: 'diagnostics', weight: 0},
         {id: 'metrics', weight: 0},
         {id: 'screenshot-thumbnails', weight: 0},
